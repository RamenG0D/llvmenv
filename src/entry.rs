--- conflicted
+++ resolved
@@ -424,6 +424,10 @@
             "clang-tools-extra",
             &format!("{}/clang-tools-extra-{}.src.tar.xz", base_url, version),
         ));
+        setting.tools.push(Tool::new(
+            "clang-tools-extra",
+            &format!("{}/clang-tools-extra-{}.src.tar.xz", base_url, version),
+        ));
 
         // these tools are only available from versions 16.0.0 and above
         if version >= Version::new(16, 0, 0) {
@@ -459,7 +463,21 @@
             &format!("{}/lldb-{}.src.tar.xz", base_url, version),
         ));
 
-<<<<<<< HEAD
+        // unfortunately, libcxx and libcxxabi are not available for windows or macos
+        // due to current msvc limitations, etc, :(
+        // #[cfg(not(target_os = "windows"))]
+        // {
+        setting.tools.push(Tool::new(
+            "libcxx",
+            &format!("{}/libcxx-{}.src.tar.xz", base_url, version),
+        ));
+        setting.tools.push(Tool::new(
+            "libcxxabi",
+            &format!("{}/libcxxabi-{}.src.tar.xz", base_url, version),
+        ));
+        // }
+        // #[cfg(not(target_os = "macos"))]
+
         // unfortunately, libcxx and libcxxabi are not available for windows
         // due to current msvc limitations :(
         #[cfg(not(target_os = "windows"))]
@@ -476,26 +494,11 @@
 
         // libunwind is not available for macos
         #[cfg(not(target_os = "macos"))]
-=======
-        // unfortunately, libcxx and libcxxabi are not available for windows or macos
-        // due to current msvc limitations, etc, :(
-        // #[cfg(not(target_os = "windows"))]
-        // {
-        setting.tools.push(Tool::new(
-            "libcxx",
-            &format!("{}/libcxx-{}.src.tar.xz", base_url, version),
-        ));
-        setting.tools.push(Tool::new(
-            "libcxxabi",
-            &format!("{}/libcxxabi-{}.src.tar.xz", base_url, version),
-        ));
-        // }
-        // #[cfg(not(target_os = "macos"))]
->>>>>>> 4709fdfc
         setting.tools.push(Tool::new(
             "libunwind",
             &format!("{}/libunwind-{}.src.tar.xz", base_url, version),
         ));
+
 
         setting.tools.push(Tool::new(
             "openmp",
