--- conflicted
+++ resolved
@@ -26,13 +26,8 @@
 reqwest = "0.9"
 serde = "1"
 serde_derive = "1"
-<<<<<<< HEAD
-shellexpand = "1"
 structopt = "0.3"
-=======
 shellexpand = "2"
-structopt = "0.2"
->>>>>>> e84b7b94
 tempfile= "3"
 toml = "0.5"
 url = "2"